<<<<<<< HEAD
[build-system]
requires = ["setuptools>=61.0", "wheel"]
build-backend = "setuptools.build_meta"

[project]
name = "olakaisdk"
version = "0.3.5"
description = "A Python SDK for monitoring function calls and controlling execution with real-time API decisions"
authors = [
    { name="Olakai", email="support@olakai.ai" }
]
readme = "README.md"
license = "MIT"
license-files = ["LICENSE"]
requires-python = ">=3.7"
classifiers = [
    "Development Status :: 3 - Alpha",
    "Intended Audience :: Developers",
    "Topic :: Software Development :: Libraries :: Python Modules",
    "Topic :: System :: Monitoring",
    "Programming Language :: Python :: 3",
    "Programming Language :: Python :: 3.7",
    "Programming Language :: Python :: 3.8",
    "Programming Language :: Python :: 3.9",
    "Programming Language :: Python :: 3.10",
    "Programming Language :: Python :: 3.11",
    "Programming Language :: Python :: 3.12",
    "Operating System :: OS Independent",
]
keywords = ["monitoring", "ai", "ml", "api", "sdk", "olakai"]
dependencies = [
    "requests>=2.25.0",
    "typing-extensions>=3.7.4; python_version<'3.8'",
]

[project.urls]
Homepage = "https://olakai.ai"
Documentation = "https://app.olakai.ai/docs/getting-started/getting-started"
Repository = "https://github.com/ailocalnode/py-sdk"
"Bug Tracker" = "https://github.com/ailocalnode/py-sdk/issues"

[project.optional-dependencies]
dev = [
    "pytest>=6.0",
    "pytest-cov>=2.0",
    "pytest-asyncio>=0.18.0",
    "black>=22.0",
    "flake8>=4.0",
    "mypy>=0.900",
    "build>=0.7.0",
    "twine>=3.0.0",
    "ruff>=0.12.7",
]

[tool.setuptools]
package-dir = {"" = "src"}

[tool.setuptools.packages.find]
where = ["src"]

[tool.setuptools.dynamic]
version = {attr = "olakaisdk.__version__"}

[tool.black]
line-length = 88
target-version = ['py37']

[tool.mypy]
python_version = "3.7"
warn_return_any = true
warn_unused_configs = true
disallow_untyped_defs = true

[tool.pytest.ini_options]
testpaths = ["tests"]
python_files = ["test_*.py"]
python_classes = ["Test*"]
python_functions = ["test_*"]
addopts = "-v --cov=olakaisdk --cov-report=term-missing"
=======
[build-system]
requires = ["setuptools>=61.0", "wheel"]
build-backend = "setuptools.build_meta"

[project]
name = "olakaisdk"
version = "0.3.4"
description = "A Python SDK for monitoring function calls and controlling execution with real-time API decisions"
authors = [
    { name="Olakai", email="support@olakai.ai" }
]
readme = "README.md"
license = "MIT"
license-files = ["LICENSE"]
requires-python = ">=3.7"
classifiers = [
    "Development Status :: 3 - Alpha",
    "Intended Audience :: Developers",
    "Topic :: Software Development :: Libraries :: Python Modules",
    "Topic :: System :: Monitoring",
    "Programming Language :: Python :: 3",
    "Programming Language :: Python :: 3.7",
    "Programming Language :: Python :: 3.8",
    "Programming Language :: Python :: 3.9",
    "Programming Language :: Python :: 3.10",
    "Programming Language :: Python :: 3.11",
    "Programming Language :: Python :: 3.12",
    "Operating System :: OS Independent",
]
keywords = ["monitoring", "ai", "ml", "api", "sdk", "olakai"]
dependencies = [
    "requests>=2.25.0",
    "typing-extensions>=3.7.4; python_version<'3.8'",
]

[project.urls]
Homepage = "https://olakai.ai"
Documentation = "https://app.olakai.ai/docs/getting-started/getting-started"
Repository = "https://github.com/ailocalnode/py-sdk"
"Bug Tracker" = "https://github.com/ailocalnode/py-sdk/issues"

[project.optional-dependencies]
dev = [
    "pytest>=6.0",
    "pytest-cov>=2.0",
    "pytest-asyncio>=0.18.0",
    "black>=22.0",
    "flake8>=4.0",
    "mypy>=0.900",
    "build>=0.7.0",
    "twine>=3.0.0",
]

[tool.setuptools]
package-dir = {"" = "src"}

[tool.setuptools.packages.find]
where = ["src"]

[tool.setuptools.dynamic]
version = {attr = "olakaisdk.__version__"}

[tool.black]
line-length = 88
target-version = ['py37']

[tool.mypy]
python_version = "3.7"
warn_return_any = true
warn_unused_configs = true
disallow_untyped_defs = true

[tool.pytest.ini_options]
testpaths = ["tests"]
python_files = ["test_*.py"]
python_classes = ["Test*"]
python_functions = ["test_*"]
addopts = "-v --cov=olakaisdk --cov-report=term-missing"
>>>>>>> 774c7144
<|MERGE_RESOLUTION|>--- conflicted
+++ resolved
@@ -1,4 +1,3 @@
-<<<<<<< HEAD
 [build-system]
 requires = ["setuptools>=61.0", "wheel"]
 build-backend = "setuptools.build_meta"
@@ -78,83 +77,3 @@
 python_classes = ["Test*"]
 python_functions = ["test_*"]
 addopts = "-v --cov=olakaisdk --cov-report=term-missing"
-=======
-[build-system]
-requires = ["setuptools>=61.0", "wheel"]
-build-backend = "setuptools.build_meta"
-
-[project]
-name = "olakaisdk"
-version = "0.3.4"
-description = "A Python SDK for monitoring function calls and controlling execution with real-time API decisions"
-authors = [
-    { name="Olakai", email="support@olakai.ai" }
-]
-readme = "README.md"
-license = "MIT"
-license-files = ["LICENSE"]
-requires-python = ">=3.7"
-classifiers = [
-    "Development Status :: 3 - Alpha",
-    "Intended Audience :: Developers",
-    "Topic :: Software Development :: Libraries :: Python Modules",
-    "Topic :: System :: Monitoring",
-    "Programming Language :: Python :: 3",
-    "Programming Language :: Python :: 3.7",
-    "Programming Language :: Python :: 3.8",
-    "Programming Language :: Python :: 3.9",
-    "Programming Language :: Python :: 3.10",
-    "Programming Language :: Python :: 3.11",
-    "Programming Language :: Python :: 3.12",
-    "Operating System :: OS Independent",
-]
-keywords = ["monitoring", "ai", "ml", "api", "sdk", "olakai"]
-dependencies = [
-    "requests>=2.25.0",
-    "typing-extensions>=3.7.4; python_version<'3.8'",
-]
-
-[project.urls]
-Homepage = "https://olakai.ai"
-Documentation = "https://app.olakai.ai/docs/getting-started/getting-started"
-Repository = "https://github.com/ailocalnode/py-sdk"
-"Bug Tracker" = "https://github.com/ailocalnode/py-sdk/issues"
-
-[project.optional-dependencies]
-dev = [
-    "pytest>=6.0",
-    "pytest-cov>=2.0",
-    "pytest-asyncio>=0.18.0",
-    "black>=22.0",
-    "flake8>=4.0",
-    "mypy>=0.900",
-    "build>=0.7.0",
-    "twine>=3.0.0",
-]
-
-[tool.setuptools]
-package-dir = {"" = "src"}
-
-[tool.setuptools.packages.find]
-where = ["src"]
-
-[tool.setuptools.dynamic]
-version = {attr = "olakaisdk.__version__"}
-
-[tool.black]
-line-length = 88
-target-version = ['py37']
-
-[tool.mypy]
-python_version = "3.7"
-warn_return_any = true
-warn_unused_configs = true
-disallow_untyped_defs = true
-
-[tool.pytest.ini_options]
-testpaths = ["tests"]
-python_files = ["test_*.py"]
-python_classes = ["Test*"]
-python_functions = ["test_*"]
-addopts = "-v --cov=olakaisdk --cov-report=term-missing"
->>>>>>> 774c7144
