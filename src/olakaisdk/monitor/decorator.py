"""
Core monitoring decorator functionality.
"""
import asyncio
import socket
import inspect
import time
import threading
from dataclasses import fields, asdict
from typing import Any, Callable
from .types import MonitorOptions
from .middleware import get_middlewares
from .processor import process_capture_result, extract_user_info, should_allow_call
from ..client.types import MonitorPayload, SDKConfig
from ..client.api import send_to_api
from ..shared.utils import create_error_info, to_string_api, fire_and_forget
from ..shared.logger import safe_log
from ..shared.exceptions import OlakaiFunctionBlocked, MiddlewareError, ControlServiceError
from ..shared.types import ControlResponse, ControlDetails

externalLogic = False


def olakai_monitor(config: SDKConfig, **kwargs):
    """
    Monitor a function with the given options.
    
    Kwargs:
        possible options (must be kwargs):
            capture: Callable
            sanitize: bool
            send_on_function_error: bool
            priority: str
            email: str
            chatId: str
            task: str
            subTask: str
            overrideControlCriteria: List[str]
        
    Returns:
        Decorator function
    """
    options = MonitorOptions()
    if len(kwargs) > 0:
        fields_names = [field.name for field in fields(MonitorOptions)]
        for key, value in kwargs.items():
            if key in fields_names:
                try:
                    setattr(options, key, value)
                except Exception as e:
                    safe_log('debug', f"Error setting attribute, check the type of the value: {e}")
            else:
                safe_log('debug', f"Invalid keyword argument: {key}")

    def wrap(f: Callable) -> Callable:

        
        async def async_wrapped_f(*args, **kwargs):
            safe_log('debug', f"Monitoring function: {f.__name__}")
            safe_log('debug', f"Arguments: {args}")

            try:
                #TODO modify the del[potential_result] to behave well with shouldBlock
                start = time.time() * 1000  # Convert to milliseconds
                processed_args = args
                processed_kwargs = kwargs
                if "potential_result" in kwargs:
                    del kwargs["potential_result"]
                
                # Check if the function should be blocked
                is_allowed = await should_allow_call(config, options, args, kwargs)
                if not is_allowed.allowed:
                    safe_log('warning', f"Function {f.__name__} was blocked")

                    chatId, email = extract_user_info(options)

                    payload = MonitorPayload(
                        prompt=f"Args: {args} \n Kwargs: {kwargs}",
                        response="Function execution blocked by Olakai",
                        chatId=chatId,
                        email=email,
                        task=options.task,
                        subTask=options.subTask,
                        tokens=0,
                        requestTime=int(time.time() * 1000 - start),
                        blocked=True,
                        sensitivity=is_allowed.details.detectedSensitivity if is_allowed.details.detectedSensitivity else []
                    )                    
                        
                    # Start background monitoring
                    fire_and_forget(send_to_api, config, payload, {
                        "priority": "high"
                    })
                    safe_log('info', f"Function {f.__name__} was blocked")

                    raise OlakaiFunctionBlocked("Function execution blocked by Olakai", details=asdict(is_allowed.details))

                # Apply before middleware
                try:
                    processed_args, processed_kwargs = apply_before_middleware(processed_args, processed_kwargs)
                except MiddlewareError:
                    pass
                
                safe_log('info', f"Processed arguments: {processed_args}, \n Processed kwargs: {processed_kwargs}")

                # Execute the function
                function_error = None
                result = None
                        
                try:
                    result = await f(*processed_args, **processed_kwargs)
                    safe_log('debug', f"Function executed successfully")
                except Exception as error:
                    function_error = error
                    safe_log('debug', f"Function execution failed: {error}")
                    
                    # Handle error monitoring
<<<<<<< HEAD
                    fire_and_forget(handle_error_monitoring, config, function_error, processed_args, processed_kwargs, options, start)
=======
                    fire_and_forget(handle_error_monitoring, function_error, processed_args, processed_kwargs, options, start, is_allowed)
>>>>>>> ee8c9228
                    raise function_error  # Re-raise the original error
                        
                # Handle success monitoring
                if function_error is None:
                    try:
<<<<<<< HEAD
                        fire_and_forget(handle_success_monitoring, config, result, processed_args, processed_kwargs, options, start)
=======
                        fire_and_forget(handle_success_monitoring, result, processed_args, processed_kwargs, options, start, is_allowed)
>>>>>>> ee8c9228
                    except Exception as error:
                        safe_log('debug', f"Error handling success monitoring: {error}")
                
                return result
            

            except OlakaiFunctionBlocked as e:
                # Re-raise blocking exceptions without modification
                raise e
            except Exception as error:
                safe_log('error', f"Error: {error}")
                if function_error is not None:
                    raise function_error
                result = await f(*args, **kwargs)
                return result
        
        def sync_wrapped_f(*args, **kwargs):
            safe_log('debug', f"Monitoring sync function: {f.__name__}")
            safe_log('info', f"Arguments: {args}, \n Kwargs: {kwargs}")
            
            

            # Check if the function should be blocked
            is_allowed = False
            start = time.time() * 1000
            try:
                loop = asyncio.get_running_loop()
                # If there's a running loop, we need to run should_block in a separate thread
                # to avoid blocking the current thread
                import concurrent.futures
                
                def run_should_block():
                    return asyncio.run(should_allow_call(config, options, args, kwargs))
                
                with concurrent.futures.ThreadPoolExecutor() as executor:
                    future = executor.submit(run_should_block)
                    is_allowed = future.result()
                    
            except RuntimeError:
                # No running loop, create a new one
                is_allowed = asyncio.run(should_allow_call(config, options, args, kwargs))

            except ControlServiceError:
                safe_log('debug', f"Control service error")
                is_allowed = ControlResponse(allowed=False, details=ControlDetails(detectedSensitivity=[], isAllowedPersona=False))

            except Exception as e:
                safe_log('debug', f"Error checking should_block: {e}")
                # If checking fails, default to blocking
                is_allowed = ControlResponse(allowed=False, details=ControlDetails(detectedSensitivity=[], isAllowedPersona=False))
                
            # If the function should be blocked, don't execute it
            if not is_allowed.allowed:
                safe_log('warning', f"Function {f.__name__} was blocked")

                chatId, email = extract_user_info(options)

                payload = MonitorPayload(
                    prompt=f"Args: {args} \n Kwargs: {kwargs}",
                    response="Function execution blocked by Olakai",
                    chatId=chatId,
                    email=email,
                    task=options.task,
                    subTask=options.subTask,
                    tokens=0,
                    requestTime=int(time.time() * 1000 - start),
                    blocked=True,
                    sensitivity=is_allowed.details.detectedSensitivity if is_allowed.details.detectedSensitivity else []
                )
                fire_and_forget(send_to_api, config, payload, {
                    "priority": "high"
                })
                
                raise OlakaiFunctionBlocked("Function execution blocked by Olakai", details=asdict(is_allowed.details))
            
            def dump_stack_with_args(limit=20, filter=["/site-packages/", "\\site-packages\\", "asyncio"], sanitize_args=["api_key"]):
                stack = inspect.stack()
                call_info = []
                for frame_info in stack[:limit]:
                    frame = frame_info.frame
                    filename = frame_info.filename
                    if any(filter in filename for filter in filter):
                        continue
                    func = frame_info.function
                    args, _, _, values = inspect.getargvalues(frame)
                    arg_str = ", ".join(
                        f"{a}={repr(values[a])[:50]}" if (a in values and a not in sanitize_args) else f"{a}=[REDACTED]"
                        for a in args
                    )
                    call_info.append({
                        "filename": filename.split('\\' if '\\' in filename else '/')[-1],
                        "lineno": frame_info.lineno,
                        "function": func,
                        "args": arg_str
                    })
                return call_info

            if externalLogic:
                original_connect = socket.socket.connect
                def monitored_connect(self, address):
                    print(f"[NETWORK] Connecting to {address}")
                    stack = dump_stack_with_args()
                    nice_trace = ""
                    for call in reversed(stack):
                        nice_trace += f"{call['function']}({call['args']}) -> "
                    nice_trace = nice_trace[:-4]
                    nice_trace += "\n ===============================\n"
                    print(nice_trace)
                    print("stack trace:")
                    for call in stack:
                        print(f"{call['filename']}:{call['lineno']} {call['function']}({call['args']})")
                    return original_connect(self, address)
                
                socket.socket.connect = monitored_connect
                
            try:
                result = f(*args, **kwargs)
            except Exception as error:
                safe_log('debug', f"Error: {error}")
                if options.send_on_function_error:
<<<<<<< HEAD
                    fire_and_forget(handle_error_monitoring, config, error, args, kwargs, options, start)
=======
                    fire_and_forget(handle_error_monitoring, error, args, kwargs, options, start, is_allowed)
>>>>>>> ee8c9228
                raise error
            finally:
                if externalLogic:
                    socket.socket.connect = original_connect
<<<<<<< HEAD
                fire_and_forget(handle_success_monitoring, config, result, args, kwargs, options, start)
=======
                fire_and_forget(handle_success_monitoring, result, args, kwargs, options, start, is_allowed)
>>>>>>> ee8c9228
            return result

            

        # Check if the decorated function is async or sync
        if asyncio.iscoroutinefunction(f):
            # For async functions, return the async wrapper directly
            return async_wrapped_f
        else:
            # For sync functions, create a sync wrapper that fires off monitoring in background
            return sync_wrapped_f
    
    return wrap

def apply_before_middleware(args: tuple, kwargs: dict):
    """Apply before middleware to the function."""
    safe_log('debug', f"Applying before middleware to the function")
    processed_args = args
    processed_kwargs = kwargs
    middlewares = get_middlewares()
    for middleware in middlewares:
        if hasattr(middleware, 'before_call') and middleware.before_call:
            try:
                safe_log('info', f"Applying before middleware: {middleware.__class__.__name__}")
                processed_args, processed_kwargs = middleware.before_call(args, kwargs)
                safe_log('info', f"Processed arguments: {processed_args}")
                safe_log('info', f"Processed kwargs: {processed_kwargs}")
            except MiddlewareError as e:
                safe_log('debug', f"Middleware error: {e}")
                raise e
    safe_log('info', f"Exiting apply_before_middleware")
    return processed_args, processed_kwargs


<<<<<<< HEAD
async def handle_error_monitoring(config: SDKConfig, error: Exception, processed_args: tuple, processed_kwargs: dict, options: MonitorOptions, start: float):
=======
async def handle_error_monitoring(error: Exception, processed_args: tuple, processed_kwargs: dict, options: MonitorOptions, start: float, is_allowed: ControlResponse):
>>>>>>> ee8c9228
    """Handle monitoring for function errors."""
    middlewares = get_middlewares()
    
    # Apply error middleware
    for middleware in middlewares:
        if hasattr(middleware, 'on_error') and middleware.on_error:
            try:
                middleware.on_error(error, processed_args, processed_kwargs)
            except Exception as middleware_error:
                safe_log('debug', f"Error middleware failed: {middleware_error}")
                
    # Capture error data if onError handler is provided
    if options.send_on_function_error:
        try:
            error_info = await create_error_info(error)
            
            chatId, email = extract_user_info(options)
                    
            payload = MonitorPayload(
                prompt="",
                response="",
                errorMessage=to_string_api(error_info["error_message"]) + to_string_api(error_info["stack_trace"]),
                chatId=chatId,
                email=email,
                tokens=0,
                requestTime=int(time.time() * 1000 - start),
                task=getattr(options, 'task', None),
                subTask=getattr(options, 'subTask', None),
                blocked=False,
                sensitivity=is_allowed.details.detectedSensitivity if is_allowed.details.detectedSensitivity else []
            )
                    
            await send_to_api(config, payload, {
                "priority": "high"  # Errors always get high priority
            })
        except Exception as capture_error:
            safe_log('debug', f"Error capture failed: {capture_error}")


<<<<<<< HEAD
async def handle_success_monitoring(config: SDKConfig, result: Any, processed_args: tuple, processed_kwargs: dict, options: MonitorOptions, start: float):
=======
async def handle_success_monitoring(result: Any, processed_args: tuple, processed_kwargs: dict, options: MonitorOptions, start: float, is_allowed: ControlResponse):
>>>>>>> ee8c9228
    """Handle monitoring for successful function execution."""
    middlewares = get_middlewares()
    
    # Apply afterCall middleware
    for middleware in middlewares:
        if hasattr(middleware, 'after_call') and middleware.after_call:
            try:
                middleware_result = middleware.after_call(result, processed_args)
                if middleware_result:
                    result = middleware_result
            except Exception as middleware_error:
                safe_log('debug', f"After middleware failed: {middleware_error}")

    safe_log('info', f"Result: {result}")
    
    # Capture success data
    if hasattr(options, 'capture') and options.capture:
        capture_result = options.capture(
            args=processed_args,
            kwargs=processed_kwargs,
            result=result
        )
        
        # Process capture result with sanitization
        prompt, response = process_capture_result(config, capture_result, options)
        
        # Extract user information
        chatId, email = extract_user_info(options)

        payload = MonitorPayload(
            prompt=to_string_api(prompt),
            response=to_string_api(response),
            chatId=chatId if chatId else "anonymous",
            email=email if email else "anonymous@olakai.ai",
            tokens=0,
            requestTime=int(time.time() * 1000 - start),
            errorMessage=None,
            task=getattr(options, 'task', None),
            subTask=getattr(options, 'subTask', None),
            blocked=False,
            sensitivity=is_allowed.details.detectedSensitivity if is_allowed.details.detectedSensitivity else []
        )

        safe_log('info', f"Successfully defined payload: {payload}")
                
        # Send to API
        await send_to_api(config, payload, {
            "priority": getattr(options, 'priority', 'normal')
        }) <|MERGE_RESOLUTION|>--- conflicted
+++ resolved
@@ -115,21 +115,14 @@
                     safe_log('debug', f"Function execution failed: {error}")
                     
                     # Handle error monitoring
-<<<<<<< HEAD
-                    fire_and_forget(handle_error_monitoring, config, function_error, processed_args, processed_kwargs, options, start)
-=======
-                    fire_and_forget(handle_error_monitoring, function_error, processed_args, processed_kwargs, options, start, is_allowed)
->>>>>>> ee8c9228
+
+                    fire_and_forget(handle_error_monitoring, config,function_error, processed_args, processed_kwargs, options, start, is_allowed)
                     raise function_error  # Re-raise the original error
                         
                 # Handle success monitoring
                 if function_error is None:
                     try:
-<<<<<<< HEAD
-                        fire_and_forget(handle_success_monitoring, config, result, processed_args, processed_kwargs, options, start)
-=======
-                        fire_and_forget(handle_success_monitoring, result, processed_args, processed_kwargs, options, start, is_allowed)
->>>>>>> ee8c9228
+                        fire_and_forget(handle_success_monitoring, config, result, processed_args, processed_kwargs, options, start, is_allowed)
                     except Exception as error:
                         safe_log('debug', f"Error handling success monitoring: {error}")
                 
@@ -250,20 +243,14 @@
             except Exception as error:
                 safe_log('debug', f"Error: {error}")
                 if options.send_on_function_error:
-<<<<<<< HEAD
-                    fire_and_forget(handle_error_monitoring, config, error, args, kwargs, options, start)
-=======
-                    fire_and_forget(handle_error_monitoring, error, args, kwargs, options, start, is_allowed)
->>>>>>> ee8c9228
+
+                    fire_and_forget(handle_error_monitoring, config, error, args, kwargs, options, start, is_allowed)
+
                 raise error
             finally:
                 if externalLogic:
                     socket.socket.connect = original_connect
-<<<<<<< HEAD
-                fire_and_forget(handle_success_monitoring, config, result, args, kwargs, options, start)
-=======
-                fire_and_forget(handle_success_monitoring, result, args, kwargs, options, start, is_allowed)
->>>>>>> ee8c9228
+                fire_and_forget(handle_success_monitoring, config,result, args, kwargs, options, start, is_allowed)
             return result
 
             
@@ -298,11 +285,9 @@
     return processed_args, processed_kwargs
 
 
-<<<<<<< HEAD
-async def handle_error_monitoring(config: SDKConfig, error: Exception, processed_args: tuple, processed_kwargs: dict, options: MonitorOptions, start: float):
-=======
-async def handle_error_monitoring(error: Exception, processed_args: tuple, processed_kwargs: dict, options: MonitorOptions, start: float, is_allowed: ControlResponse):
->>>>>>> ee8c9228
+
+
+async def handle_error_monitoring(config: SDKConfig, error: Exception, processed_args: tuple, processed_kwargs: dict, options: MonitorOptions, start: float, is_allowed: ControlResponse):
     """Handle monitoring for function errors."""
     middlewares = get_middlewares()
     
@@ -342,11 +327,8 @@
             safe_log('debug', f"Error capture failed: {capture_error}")
 
 
-<<<<<<< HEAD
-async def handle_success_monitoring(config: SDKConfig, result: Any, processed_args: tuple, processed_kwargs: dict, options: MonitorOptions, start: float):
-=======
-async def handle_success_monitoring(result: Any, processed_args: tuple, processed_kwargs: dict, options: MonitorOptions, start: float, is_allowed: ControlResponse):
->>>>>>> ee8c9228
+
+async def handle_success_monitoring(config: SDKConfig, result: Any, processed_args: tuple, processed_kwargs: dict, options: MonitorOptions, start: float, is_allowed: ControlResponse):
     """Handle monitoring for successful function execution."""
     middlewares = get_middlewares()
     
