"""
Core monitoring decorator functionality.
"""

import asyncio
import socket
import inspect
import time

from dataclasses import fields, asdict
from typing import Any, Callable
from .middleware import get_middlewares
from .processor import (
    process_capture_result,
    extract_user_info,
    should_allow_call,
)
from ..shared import (
    create_error_info,
<<<<<<< HEAD
    to_json_value,
=======
    to_string_api,
>>>>>>> 5568a23a
    fire_and_forget,
    ControlResponse,
    ControlDetails,
    MonitorOptions,
    OlakaiBlockedError,
    MiddlewareError,
    ControlServiceError,
    safe_log,
    MonitorPayload,
    SDKConfig,
)
from ..client import send_to_api, get_olakai_client

externalLogic = False


def olakai_supervisor(**kwargs):
    """
    Monitor a function with the given options.

    Kwargs:
        possible options (must be kwargs):
            capture: Callable
            sanitize: bool
            send_on_function_error: bool
            priority: str
            email: str
            chatId: str
            task: str
            subTask: str
            overrideControlCriteria: List[str]

    Returns:
        Decorator function
    """
    options = MonitorOptions()
    if len(kwargs) > 0:
        fields_names = [field.name for field in fields(MonitorOptions)]
        for key, value in kwargs.items():
            if key in fields_names:
                try:
                    setattr(options, key, value)
                except Exception as e:
                    safe_log(
                        "debug",
                        f"Error setting attribute, check the type of the value: {e}",
                    )
            else:
                safe_log("debug", f"Invalid keyword argument: {key}")
    
    config = get_olakai_client().get_config()

    def wrap(f: Callable) -> Callable:
        async def async_wrapped_f(*args, **kwargs):
            safe_log("debug", f"Monitoring function: {f.__name__}")
            safe_log("debug", f"Arguments: {args}")

            try:
                # TODO modify the del[potential_result] to behave well with shouldBlock
                start = time.time() * 1000  # Convert to milliseconds
                processed_args = args
                processed_kwargs = kwargs
                if "potential_result" in kwargs:
                    del kwargs["potential_result"]

                # Check if the function should be blocked
                is_allowed = await should_allow_call(
                    config, options, args, kwargs
                )
                if not is_allowed.allowed:
                    safe_log("warning", f"Function {f.__name__} was blocked")

                    chatId, email = extract_user_info(options)

                    payload = MonitorPayload(
                        prompt=f"Args: {args} \n Kwargs: {kwargs}",
                        response="Function execution blocked by Olakai",
                        chatId=chatId,
                        email=email,
                        task=options.task,
                        subTask=options.subTask,
                        tokens=0,
                        requestTime=int(time.time() * 1000 - start),
                        blocked=True,
                        sensitivity=is_allowed.details.detectedSensitivity
                        if is_allowed.details.detectedSensitivity
                        else [],
                    )

                    # Start background monitoring
                    fire_and_forget(
                        send_to_api, config, payload, {"priority": "high"}
                    )
                    safe_log("info", f"Function {f.__name__} was blocked")

                    raise OlakaiBlockedError(
                        "Function execution blocked by Olakai",
                        details=asdict(is_allowed.details),
                    )

                # Apply before middleware
                try:
                    processed_args, processed_kwargs = apply_before_middleware(
                        processed_args, processed_kwargs
                    )
                except MiddlewareError:
                    pass

                safe_log(
                    "info",
                    f"Processed arguments: {processed_args}, \n Processed kwargs: {processed_kwargs}",
                )

                # Execute the function
                function_error = None
                result = None

                try:
                    result = await f(*processed_args, **processed_kwargs)
                    safe_log("debug", "Function executed successfully")
                except Exception as error:
                    function_error = error
                    safe_log("debug", f"Function execution failed: {error}")

                    # Handle error monitoring

                    fire_and_forget(
                        handle_error_monitoring,
                        config,
                        function_error,
                        processed_args,
                        processed_kwargs,
                        options,
                        start,
                        is_allowed,
                    )
                    raise function_error  # Re-raise the original error

                # Handle success monitoring
                if function_error is None:
                    try:
                        fire_and_forget(
                            handle_success_monitoring,
                            config,
                            result,
                            processed_args,
                            processed_kwargs,
                            options,
                            start,
                            is_allowed,
                        )
                    except Exception as error:
                        safe_log(
                            "debug",
                            f"Error handling success monitoring: {error}",
                        )

                return result

            except OlakaiBlockedError as e:
                # Re-raise blocking exceptions without modification
                raise e
            except Exception as error:
                safe_log("error", f"Error: {error}")
                if function_error is not None:
                    raise function_error
                result = await f(*args, **kwargs)
                return result

        def sync_wrapped_f(*args, **kwargs):
            safe_log("debug", f"Monitoring sync function: {f.__name__}")
            safe_log("info", f"Arguments: {args}, \n Kwargs: {kwargs}")

            # Check if the function should be blocked
            is_allowed = False
            start = time.time() * 1000
            try:
                asyncio.get_running_loop()
                # If there's a running loop, we need to run should_block in a separate thread
                # to avoid blocking the current thread
                import concurrent.futures

                def run_should_block():
                    return asyncio.run(
                        should_allow_call(config, options, args, kwargs)
                    )

                with concurrent.futures.ThreadPoolExecutor() as executor:
                    future = executor.submit(run_should_block)
                    is_allowed = future.result()

            except RuntimeError:
                # No running loop, create a new one
                is_allowed = asyncio.run(
                    should_allow_call(config, options, args, kwargs)
                )

            except ControlServiceError:
                safe_log("debug", "Control service error")
                is_allowed = ControlResponse(
                    allowed=False,
                    details=ControlDetails(
                        detectedSensitivity=[], isAllowedPersona=False
                    ),
                )

            except Exception as e:
                safe_log("debug", f"Error checking should_block: {e}")
                # If checking fails, default to blocking
                is_allowed = ControlResponse(
                    allowed=False,
                    details=ControlDetails(
                        detectedSensitivity=[], isAllowedPersona=False
                    ),
                )

            # If the function should be blocked, don't execute it
            if not is_allowed.allowed:
                safe_log("warning", f"Function {f.__name__} was blocked")

                chatId, email = extract_user_info(options)

                payload = MonitorPayload(
                    prompt=f"Args: {args} \n Kwargs: {kwargs}",
                    response="Function execution blocked by Olakai",
                    chatId=chatId,
                    email=email,
                    task=options.task,
                    subTask=options.subTask,
                    tokens=0,
                    requestTime=int(time.time() * 1000 - start),
                    blocked=True,
                    sensitivity=is_allowed.details.detectedSensitivity
                    if is_allowed.details.detectedSensitivity
                    else [],
                )
                fire_and_forget(
                    send_to_api, config, payload, {"priority": "high"}
                )

                raise OlakaiBlockedError(
                    "Function execution blocked by Olakai",
                    details=asdict(is_allowed.details),
                )

            def dump_stack_with_args(
                limit=20,
                filter=["/site-packages/", "\\site-packages\\", "asyncio"],
                sanitize_args=["api_key"],
            ):
                stack = inspect.stack()
                call_info = []
                for frame_info in stack[:limit]:
                    frame = frame_info.frame
                    filename = frame_info.filename
                    if any(filter in filename for filter in filter):
                        continue
                    func = frame_info.function
                    args, _, _, values = inspect.getargvalues(frame)
                    arg_str = ", ".join(
                        f"{a}={repr(values[a])[:50]}"
                        if (a in values and a not in sanitize_args)
                        else f"{a}=[REDACTED]"
                        for a in args
                    )
                    call_info.append(
                        {
                            "filename": filename.split(
                                "\\" if "\\" in filename else "/"
                            )[-1],
                            "lineno": frame_info.lineno,
                            "function": func,
                            "args": arg_str,
                        }
                    )
                return call_info

            if externalLogic:
                original_connect = socket.socket.connect

                def monitored_connect(self, address):
                    print(f"[NETWORK] Connecting to {address}")
                    stack = dump_stack_with_args()
                    nice_trace = ""
                    for call in reversed(stack):
                        nice_trace += f"{call['function']}({call['args']}) -> "
                    nice_trace = nice_trace[:-4]
                    nice_trace += "\n ===============================\n"
                    print(nice_trace)
                    print("stack trace:")
                    for call in stack:
                        print(
                            f"{call['filename']}:{call['lineno']} {call['function']}({call['args']})"
                        )
                    return original_connect(self, address)

                socket.socket.connect = monitored_connect

            try:
                result = f(*args, **kwargs)
            except Exception as error:
                safe_log("debug", f"Error: {error}")
                if options.send_on_function_error:
                    fire_and_forget(
                        handle_error_monitoring,
                        config,
                        error,
                        args,
                        kwargs,
                        options,
                        start,
                        is_allowed,
                    )

                raise error
            finally:
                if externalLogic:
                    socket.socket.connect = original_connect
                fire_and_forget(
                    handle_success_monitoring,
                    config,
                    result,
                    args,
                    kwargs,
                    options,
                    start,
                    is_allowed,
                )
            return result

        # Check if the decorated function is async or sync
        if asyncio.iscoroutinefunction(f):
            # For async functions, return the async wrapper directly
            return async_wrapped_f
        else:
            # For sync functions, create a sync wrapper that fires off monitoring in background
            return sync_wrapped_f

    return wrap


def apply_before_middleware(args: tuple, kwargs: dict):
    """Apply before middleware to the function."""
    safe_log("debug", "Applying before middleware to the function")
    processed_args = args
    processed_kwargs = kwargs
    middlewares = get_middlewares()
    for middleware in middlewares:
        if hasattr(middleware, "before_call") and middleware.before_call:
            try:
                safe_log(
                    "info",
                    f"Applying before middleware: {middleware.__class__.__name__}",
                )
                processed_args, processed_kwargs = middleware.before_call(
                    args, kwargs
                )
                safe_log("info", f"Processed arguments: {processed_args}")
                safe_log("info", f"Processed kwargs: {processed_kwargs}")
            except MiddlewareError as e:
                safe_log("debug", f"Middleware error: {e}")
                raise e
    safe_log("info", "Exiting apply_before_middleware")
    return processed_args, processed_kwargs


async def handle_error_monitoring(
    config: SDKConfig,
    error: Exception,
    processed_args: tuple,
    processed_kwargs: dict,
    options: MonitorOptions,
    start: float,
    is_allowed: ControlResponse,
):
    """Handle monitoring for function errors."""
    middlewares = get_middlewares()

    # Apply error middleware
    for middleware in middlewares:
        if hasattr(middleware, "on_error") and middleware.on_error:
            try:
                middleware.on_error(error, processed_args, processed_kwargs)
            except Exception as middleware_error:
                safe_log(
                    "debug", f"Error middleware failed: {middleware_error}"
                )

    # Capture error data if onError handler is provided
    if options.send_on_function_error:
        try:
            error_info = await create_error_info(error)

            chatId, email = extract_user_info(options)

            payload = MonitorPayload(
                prompt="",
                response="",
<<<<<<< HEAD
                errorMessage=to_json_value(error_info["error_message"])
                + to_json_value(error_info["stack_trace"]),
=======
                errorMessage=to_string_api(error_info["error_message"])
                + to_string_api(error_info["stack_trace"]),
>>>>>>> 5568a23a
                chatId=chatId,
                email=email,
                tokens=0,
                requestTime=int(time.time() * 1000 - start),
                task=getattr(options, "task", None),
                subTask=getattr(options, "subTask", None),
                blocked=False,
                sensitivity=is_allowed.details.detectedSensitivity
                if is_allowed.details.detectedSensitivity
                else [],
            )

            await send_to_api(
                config,
                payload,
                {
                    "priority": "high"  # Errors always get high priority
                },
            )
        except Exception as capture_error:
            safe_log("debug", f"Error capture failed: {capture_error}")


async def handle_success_monitoring(
    config: SDKConfig,
    result: Any,
    processed_args: tuple,
    processed_kwargs: dict,
    options: MonitorOptions,
    start: float,
    is_allowed: ControlResponse,
):
    """Handle monitoring for successful function execution."""
    middlewares = get_middlewares()

    # Apply afterCall middleware
    for middleware in middlewares:
        if hasattr(middleware, "after_call") and middleware.after_call:
            try:
                middleware_result = middleware.after_call(
                    result, processed_args
                )
                if middleware_result:
                    result = middleware_result
            except Exception as middleware_error:
                safe_log(
                    "debug", f"After middleware failed: {middleware_error}"
                )

    safe_log("info", f"Result: {result}")

    # Capture success data
    if hasattr(options, "capture") and options.capture:
        capture_result = options.capture(
            args=processed_args, kwargs=processed_kwargs, result=result
        )

        # Process capture result with sanitization
        prompt, response = process_capture_result(
            config, capture_result, options
        )

        # Extract user information
        chatId, email = extract_user_info(options)

        payload = MonitorPayload(
            prompt=to_json_value(prompt, sanitize=options.sanitize, patterns=config.sanitize_patterns),
            response=to_json_value(response, sanitize=options.sanitize, patterns=config.sanitize_patterns),
            chatId=chatId if chatId else "anonymous",
            email=email if email else "anonymous@olakai.ai",
            tokens=0,
            requestTime=int(time.time() * 1000 - start),
            errorMessage=None,
            task=getattr(options, "task", None),
            subTask=getattr(options, "subTask", None),
            blocked=False,
            sensitivity=is_allowed.details.detectedSensitivity
            if is_allowed.details.detectedSensitivity
            else [],
        )

        safe_log("info", f"Successfully defined payload: {payload}")

        # Send to API
        await send_to_api(
            config,
            payload,
            {"priority": getattr(options, "priority", "normal")},
        )<|MERGE_RESOLUTION|>--- conflicted
+++ resolved
@@ -1,11 +1,13 @@
 """
 Core monitoring decorator functionality.
 """
+
 
 import asyncio
 import socket
 import inspect
 import time
+
 
 from dataclasses import fields, asdict
 from typing import Any, Callable
@@ -17,11 +19,7 @@
 )
 from ..shared import (
     create_error_info,
-<<<<<<< HEAD
     to_json_value,
-=======
-    to_string_api,
->>>>>>> 5568a23a
     fire_and_forget,
     ControlResponse,
     ControlDetails,
@@ -39,8 +37,10 @@
 
 
 def olakai_supervisor(**kwargs):
+def olakai_supervisor(**kwargs):
     """
     Monitor a function with the given options.
+
 
     Kwargs:
         possible options (must be kwargs):
@@ -53,6 +53,7 @@
             task: str
             subTask: str
             overrideControlCriteria: List[str]
+
 
     Returns:
         Decorator function
@@ -69,17 +70,27 @@
                         "debug",
                         f"Error setting attribute, check the type of the value: {e}",
                     )
+                    safe_log(
+                        "debug",
+                        f"Error setting attribute, check the type of the value: {e}",
+                    )
             else:
                 safe_log("debug", f"Invalid keyword argument: {key}")
     
     config = get_olakai_client().get_config()
+                safe_log("debug", f"Invalid keyword argument: {key}")
+    
+    config = get_olakai_client().get_config()
 
     def wrap(f: Callable) -> Callable:
         async def async_wrapped_f(*args, **kwargs):
             safe_log("debug", f"Monitoring function: {f.__name__}")
             safe_log("debug", f"Arguments: {args}")
+            safe_log("debug", f"Monitoring function: {f.__name__}")
+            safe_log("debug", f"Arguments: {args}")
 
             try:
+                # TODO modify the del[potential_result] to behave well with shouldBlock
                 # TODO modify the del[potential_result] to behave well with shouldBlock
                 start = time.time() * 1000  # Convert to milliseconds
                 processed_args = args
@@ -87,11 +98,16 @@
                 if "potential_result" in kwargs:
                     del kwargs["potential_result"]
 
+
                 # Check if the function should be blocked
                 is_allowed = await should_allow_call(
                     config, options, args, kwargs
                 )
+                is_allowed = await should_allow_call(
+                    config, options, args, kwargs
+                )
                 if not is_allowed.allowed:
+                    safe_log("warning", f"Function {f.__name__} was blocked")
                     safe_log("warning", f"Function {f.__name__} was blocked")
 
                     chatId, email = extract_user_info(options)
@@ -111,12 +127,25 @@
                         else [],
                     )
 
+                        sensitivity=is_allowed.details.detectedSensitivity
+                        if is_allowed.details.detectedSensitivity
+                        else [],
+                    )
+
                     # Start background monitoring
                     fire_and_forget(
                         send_to_api, config, payload, {"priority": "high"}
                     )
                     safe_log("info", f"Function {f.__name__} was blocked")
-
+                    fire_and_forget(
+                        send_to_api, config, payload, {"priority": "high"}
+                    )
+                    safe_log("info", f"Function {f.__name__} was blocked")
+
+                    raise OlakaiBlockedError(
+                        "Function execution blocked by Olakai",
+                        details=asdict(is_allowed.details),
+                    )
                     raise OlakaiBlockedError(
                         "Function execution blocked by Olakai",
                         details=asdict(is_allowed.details),
@@ -127,6 +156,9 @@
                     processed_args, processed_kwargs = apply_before_middleware(
                         processed_args, processed_kwargs
                     )
+                    processed_args, processed_kwargs = apply_before_middleware(
+                        processed_args, processed_kwargs
+                    )
                 except MiddlewareError:
                     pass
 
@@ -135,15 +167,24 @@
                     f"Processed arguments: {processed_args}, \n Processed kwargs: {processed_kwargs}",
                 )
 
+                safe_log(
+                    "info",
+                    f"Processed arguments: {processed_args}, \n Processed kwargs: {processed_kwargs}",
+                )
+
                 # Execute the function
                 function_error = None
                 result = None
 
+
                 try:
                     result = await f(*processed_args, **processed_kwargs)
                     safe_log("debug", "Function executed successfully")
+                    safe_log("debug", "Function executed successfully")
                 except Exception as error:
                     function_error = error
+                    safe_log("debug", f"Function execution failed: {error}")
+
                     safe_log("debug", f"Function execution failed: {error}")
 
                     # Handle error monitoring
@@ -158,11 +199,32 @@
                         start,
                         is_allowed,
                     )
+                    fire_and_forget(
+                        handle_error_monitoring,
+                        config,
+                        function_error,
+                        processed_args,
+                        processed_kwargs,
+                        options,
+                        start,
+                        is_allowed,
+                    )
                     raise function_error  # Re-raise the original error
+
 
                 # Handle success monitoring
                 if function_error is None:
                     try:
+                        fire_and_forget(
+                            handle_success_monitoring,
+                            config,
+                            result,
+                            processed_args,
+                            processed_kwargs,
+                            options,
+                            start,
+                            is_allowed,
+                        )
                         fire_and_forget(
                             handle_success_monitoring,
                             config,
@@ -179,19 +241,30 @@
                             f"Error handling success monitoring: {error}",
                         )
 
+                        safe_log(
+                            "debug",
+                            f"Error handling success monitoring: {error}",
+                        )
+
                 return result
+
+            except OlakaiBlockedError as e:
 
             except OlakaiBlockedError as e:
                 # Re-raise blocking exceptions without modification
                 raise e
             except Exception as error:
                 safe_log("error", f"Error: {error}")
+                safe_log("error", f"Error: {error}")
                 if function_error is not None:
                     raise function_error
                 result = await f(*args, **kwargs)
                 return result
 
+
         def sync_wrapped_f(*args, **kwargs):
+            safe_log("debug", f"Monitoring sync function: {f.__name__}")
+            safe_log("info", f"Arguments: {args}, \n Kwargs: {kwargs}")
             safe_log("debug", f"Monitoring sync function: {f.__name__}")
             safe_log("info", f"Arguments: {args}, \n Kwargs: {kwargs}")
 
@@ -200,21 +273,31 @@
             start = time.time() * 1000
             try:
                 asyncio.get_running_loop()
+                asyncio.get_running_loop()
                 # If there's a running loop, we need to run should_block in a separate thread
                 # to avoid blocking the current thread
                 import concurrent.futures
 
+
                 def run_should_block():
                     return asyncio.run(
                         should_allow_call(config, options, args, kwargs)
                     )
 
+                    return asyncio.run(
+                        should_allow_call(config, options, args, kwargs)
+                    )
+
                 with concurrent.futures.ThreadPoolExecutor() as executor:
                     future = executor.submit(run_should_block)
                     is_allowed = future.result()
 
+
             except RuntimeError:
                 # No running loop, create a new one
+                is_allowed = asyncio.run(
+                    should_allow_call(config, options, args, kwargs)
+                )
                 is_allowed = asyncio.run(
                     should_allow_call(config, options, args, kwargs)
                 )
@@ -227,8 +310,16 @@
                         detectedSensitivity=[], isAllowedPersona=False
                     ),
                 )
+                safe_log("debug", "Control service error")
+                is_allowed = ControlResponse(
+                    allowed=False,
+                    details=ControlDetails(
+                        detectedSensitivity=[], isAllowedPersona=False
+                    ),
+                )
 
             except Exception as e:
+                safe_log("debug", f"Error checking should_block: {e}")
                 safe_log("debug", f"Error checking should_block: {e}")
                 # If checking fails, default to blocking
                 is_allowed = ControlResponse(
@@ -238,8 +329,16 @@
                     ),
                 )
 
+                is_allowed = ControlResponse(
+                    allowed=False,
+                    details=ControlDetails(
+                        detectedSensitivity=[], isAllowedPersona=False
+                    ),
+                )
+
             # If the function should be blocked, don't execute it
             if not is_allowed.allowed:
+                safe_log("warning", f"Function {f.__name__} was blocked")
                 safe_log("warning", f"Function {f.__name__} was blocked")
 
                 chatId, email = extract_user_info(options)
@@ -257,7 +356,24 @@
                     sensitivity=is_allowed.details.detectedSensitivity
                     if is_allowed.details.detectedSensitivity
                     else [],
-                )
+                    sensitivity=is_allowed.details.detectedSensitivity
+                    if is_allowed.details.detectedSensitivity
+                    else [],
+                )
+                fire_and_forget(
+                    send_to_api, config, payload, {"priority": "high"}
+                )
+
+                raise OlakaiBlockedError(
+                    "Function execution blocked by Olakai",
+                    details=asdict(is_allowed.details),
+                )
+
+            def dump_stack_with_args(
+                limit=20,
+                filter=["/site-packages/", "\\site-packages\\", "asyncio"],
+                sanitize_args=["api_key"],
+            ):
                 fire_and_forget(
                     send_to_api, config, payload, {"priority": "high"}
                 )
@@ -285,6 +401,9 @@
                         f"{a}={repr(values[a])[:50]}"
                         if (a in values and a not in sanitize_args)
                         else f"{a}=[REDACTED]"
+                        f"{a}={repr(values[a])[:50]}"
+                        if (a in values and a not in sanitize_args)
+                        else f"{a}=[REDACTED]"
                         for a in args
                     )
                     call_info.append(
@@ -297,10 +416,21 @@
                             "args": arg_str,
                         }
                     )
+                    call_info.append(
+                        {
+                            "filename": filename.split(
+                                "\\" if "\\" in filename else "/"
+                            )[-1],
+                            "lineno": frame_info.lineno,
+                            "function": func,
+                            "args": arg_str,
+                        }
+                    )
                 return call_info
 
             if externalLogic:
                 original_connect = socket.socket.connect
+
 
                 def monitored_connect(self, address):
                     print(f"[NETWORK] Connecting to {address}")
@@ -316,15 +446,31 @@
                         print(
                             f"{call['filename']}:{call['lineno']} {call['function']}({call['args']})"
                         )
+                        print(
+                            f"{call['filename']}:{call['lineno']} {call['function']}({call['args']})"
+                        )
                     return original_connect(self, address)
 
+
                 socket.socket.connect = monitored_connect
+
 
             try:
                 result = f(*args, **kwargs)
             except Exception as error:
                 safe_log("debug", f"Error: {error}")
+                safe_log("debug", f"Error: {error}")
                 if options.send_on_function_error:
+                    fire_and_forget(
+                        handle_error_monitoring,
+                        config,
+                        error,
+                        args,
+                        kwargs,
+                        options,
+                        start,
+                        is_allowed,
+                    )
                     fire_and_forget(
                         handle_error_monitoring,
                         config,
@@ -350,6 +496,16 @@
                     start,
                     is_allowed,
                 )
+                fire_and_forget(
+                    handle_success_monitoring,
+                    config,
+                    result,
+                    args,
+                    kwargs,
+                    options,
+                    start,
+                    is_allowed,
+                )
             return result
 
         # Check if the decorated function is async or sync
@@ -360,17 +516,21 @@
             # For sync functions, create a sync wrapper that fires off monitoring in background
             return sync_wrapped_f
 
+
     return wrap
+
 
 
 def apply_before_middleware(args: tuple, kwargs: dict):
     """Apply before middleware to the function."""
+    safe_log("debug", "Applying before middleware to the function")
     safe_log("debug", "Applying before middleware to the function")
     processed_args = args
     processed_kwargs = kwargs
     middlewares = get_middlewares()
     for middleware in middlewares:
         if hasattr(middleware, "before_call") and middleware.before_call:
+        if hasattr(middleware, "before_call") and middleware.before_call:
             try:
                 safe_log(
                     "info",
@@ -381,13 +541,33 @@
                 )
                 safe_log("info", f"Processed arguments: {processed_args}")
                 safe_log("info", f"Processed kwargs: {processed_kwargs}")
+                safe_log(
+                    "info",
+                    f"Applying before middleware: {middleware.__class__.__name__}",
+                )
+                processed_args, processed_kwargs = middleware.before_call(
+                    args, kwargs
+                )
+                safe_log("info", f"Processed arguments: {processed_args}")
+                safe_log("info", f"Processed kwargs: {processed_kwargs}")
             except MiddlewareError as e:
+                safe_log("debug", f"Middleware error: {e}")
                 safe_log("debug", f"Middleware error: {e}")
                 raise e
     safe_log("info", "Exiting apply_before_middleware")
+    safe_log("info", "Exiting apply_before_middleware")
     return processed_args, processed_kwargs
 
 
+async def handle_error_monitoring(
+    config: SDKConfig,
+    error: Exception,
+    processed_args: tuple,
+    processed_kwargs: dict,
+    options: MonitorOptions,
+    start: float,
+    is_allowed: ControlResponse,
+):
 async def handle_error_monitoring(
     config: SDKConfig,
     error: Exception,
@@ -400,8 +580,10 @@
     """Handle monitoring for function errors."""
     middlewares = get_middlewares()
 
+
     # Apply error middleware
     for middleware in middlewares:
+        if hasattr(middleware, "on_error") and middleware.on_error:
         if hasattr(middleware, "on_error") and middleware.on_error:
             try:
                 middleware.on_error(error, processed_args, processed_kwargs)
@@ -410,33 +592,47 @@
                     "debug", f"Error middleware failed: {middleware_error}"
                 )
 
+                safe_log(
+                    "debug", f"Error middleware failed: {middleware_error}"
+                )
+
     # Capture error data if onError handler is provided
     if options.send_on_function_error:
         try:
             error_info = await create_error_info(error)
 
+
             chatId, email = extract_user_info(options)
+
 
             payload = MonitorPayload(
                 prompt="",
                 response="",
-<<<<<<< HEAD
                 errorMessage=to_json_value(error_info["error_message"])
                 + to_json_value(error_info["stack_trace"]),
-=======
-                errorMessage=to_string_api(error_info["error_message"])
-                + to_string_api(error_info["stack_trace"]),
->>>>>>> 5568a23a
                 chatId=chatId,
                 email=email,
                 tokens=0,
                 requestTime=int(time.time() * 1000 - start),
                 task=getattr(options, "task", None),
                 subTask=getattr(options, "subTask", None),
+                task=getattr(options, "task", None),
+                subTask=getattr(options, "subTask", None),
                 blocked=False,
                 sensitivity=is_allowed.details.detectedSensitivity
                 if is_allowed.details.detectedSensitivity
                 else [],
+                sensitivity=is_allowed.details.detectedSensitivity
+                if is_allowed.details.detectedSensitivity
+                else [],
+            )
+
+            await send_to_api(
+                config,
+                payload,
+                {
+                    "priority": "high"  # Errors always get high priority
+                },
             )
 
             await send_to_api(
@@ -448,8 +644,18 @@
             )
         except Exception as capture_error:
             safe_log("debug", f"Error capture failed: {capture_error}")
-
-
+            safe_log("debug", f"Error capture failed: {capture_error}")
+
+
+async def handle_success_monitoring(
+    config: SDKConfig,
+    result: Any,
+    processed_args: tuple,
+    processed_kwargs: dict,
+    options: MonitorOptions,
+    start: float,
+    is_allowed: ControlResponse,
+):
 async def handle_success_monitoring(
     config: SDKConfig,
     result: Any,
@@ -462,10 +668,15 @@
     """Handle monitoring for successful function execution."""
     middlewares = get_middlewares()
 
+
     # Apply afterCall middleware
     for middleware in middlewares:
         if hasattr(middleware, "after_call") and middleware.after_call:
+        if hasattr(middleware, "after_call") and middleware.after_call:
             try:
+                middleware_result = middleware.after_call(
+                    result, processed_args
+                )
                 middleware_result = middleware.after_call(
                     result, processed_args
                 )
@@ -475,16 +686,28 @@
                 safe_log(
                     "debug", f"After middleware failed: {middleware_error}"
                 )
+                safe_log(
+                    "debug", f"After middleware failed: {middleware_error}"
+                )
 
     safe_log("info", f"Result: {result}")
 
+    safe_log("info", f"Result: {result}")
+
     # Capture success data
+    if hasattr(options, "capture") and options.capture:
     if hasattr(options, "capture") and options.capture:
         capture_result = options.capture(
             args=processed_args, kwargs=processed_kwargs, result=result
+            args=processed_args, kwargs=processed_kwargs, result=result
         )
 
+
         # Process capture result with sanitization
+        prompt, response = process_capture_result(
+            config, capture_result, options
+        )
+
         prompt, response = process_capture_result(
             config, capture_result, options
         )
@@ -502,11 +725,18 @@
             errorMessage=None,
             task=getattr(options, "task", None),
             subTask=getattr(options, "subTask", None),
+            task=getattr(options, "task", None),
+            subTask=getattr(options, "subTask", None),
             blocked=False,
             sensitivity=is_allowed.details.detectedSensitivity
             if is_allowed.details.detectedSensitivity
             else [],
+            sensitivity=is_allowed.details.detectedSensitivity
+            if is_allowed.details.detectedSensitivity
+            else [],
         )
+
+        safe_log("info", f"Successfully defined payload: {payload}")
 
         safe_log("info", f"Successfully defined payload: {payload}")
 
@@ -515,4 +745,10 @@
             config,
             payload,
             {"priority": getattr(options, "priority", "normal")},
+        )
+
+        await send_to_api(
+            config,
+            payload,
+            {"priority": getattr(options, "priority", "normal")},
         )