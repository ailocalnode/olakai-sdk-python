"""
Data processing and sanitization for the Olakai SDK monitor.
"""

import json
import re
from typing import Any, Optional, List
from ..shared import safe_log
from ..shared import (
    SanitizationError,
    ControlServiceError,
    ControlResponse,
    SDKConfig,
    ControlPayload,
    MonitorOptions,
<<<<<<< HEAD
    to_json_value,
)
from ..client import send_to_api
=======
)
from ..client import send_to_api


def sanitize_data(
    data: Any, patterns: Optional[List[re.Pattern]] = None
) -> Any:
    """
    Sanitize data by replacing sensitive information with a placeholder.

    Args:
        data: The data to sanitize
        patterns: List of regex patterns to replace
        logger: Optional logger instance

    Returns:
        The sanitized data
    """
    if not patterns:
        return data

    try:
        serialized = json.dumps(data, default=str)
        for pattern in patterns:
            serialized = pattern.sub("[REDACTED]", serialized)

        parsed = json.loads(serialized)

        safe_log("info", "Data successfully sanitized")
        return parsed
    except Exception as e:
        safe_log("debug", f"Data failed to sanitize: {str(e)}")
        raise SanitizationError(f"Failed to sanitize data: {str(e)}") from e

>>>>>>> 5568a23a

def process_capture_result(config: SDKConfig, capture_result: dict, options):
    """
    Process the result from a capture function, applying sanitization if needed.

    Args:
        capture_result: Result from the capture function
        options: Monitor options
        logger: Optional logger instance

    Returns:
        Processed prompt and response strings
    """
    prompt = capture_result.get("input", "")
    response = capture_result.get("output", "")

    safe_log("info", f"Prompt: {prompt}")
<<<<<<< HEAD
=======

    if getattr(options, "sanitize", False):
        sanitize_patterns = getattr(config, "sanitize_patterns", None)
        try:
            prompt = sanitize_data(prompt, sanitize_patterns)
            response = sanitize_data(response, sanitize_patterns)
        except SanitizationError:
            safe_log("info", "Sanitization failed, continuing anyway...")
    safe_log("info", f"Sanitized prompt: {prompt}")

>>>>>>> 5568a23a
    return prompt, response


def extract_user_info(options: MonitorOptions) -> tuple[str, str]:
    """
    Extract chatId and email from options, handling both static values and callable functions.

    Args:
        options: Monitor options
        logger: Optional logger instance

    Returns:
        Tuple of (chatId, email)
    """
    chatId = "anonymous"
    email = "anonymous@olakai.ai"

    if hasattr(options, "chatId"):
        if callable(options.chatId):
            try:
                chatId = options.chatId()
                if not isinstance(chatId, str):
                    chatId = str(chatId)
            except Exception:
                chatId = "anonymous"
                safe_log("debug", "Error getting chatId")
        else:
            chatId = options.chatId

    if hasattr(options, "email"):
        if callable(options.email):
            try:
                email = options.email()
                if not isinstance(email, str):
                    email = str(email)
            except Exception:
                email = "anonymous@olakai.ai"
                safe_log("debug", "Error getting email")
        else:
            email = options.email

    return chatId, email
<<<<<<< HEAD


=======


>>>>>>> 5568a23a
async def should_allow_call(
    config: SDKConfig, options: MonitorOptions, args: tuple, kwargs: dict
) -> ControlResponse:
    """
    Check if the function should be blocked.

    Args:
        options: Monitor options
        logger: Optional logger instance

    Returns:
        True if the function should be blocked, False otherwise

    Raises:
        ControlServiceError: If control service communication fails
    """
    try:
        chatId, email = extract_user_info(options)

        prompt = (
            "Args: "
            + str(args)
            + "\n\n Kwargs: "
            + json.dumps(kwargs)
            + "\n\n Task: "
            + (options.task if options.task else "")
            + "\n\n SubTask: "
            + (options.subTask if options.subTask else "")
        )

        control_payload = ControlPayload(
            email=email,
            chatId=chatId,
            prompt=to_json_value(prompt),
            task=options.task,
            subTask=options.subTask,
            tokens=0,
            overrideControlCriteria=options.overrideControlCriteria
            if options.overrideControlCriteria
            else [],
        )

        response = await send_to_api(config, control_payload)
        return response
    except Exception as e:
        safe_log("error", f"Control service failed: {str(e)}")
        raise ControlServiceError(
            f"Failed to check if function should be blocked: {str(e)}"
        ) from e<|MERGE_RESOLUTION|>--- conflicted
+++ resolved
@@ -13,46 +13,9 @@
     SDKConfig,
     ControlPayload,
     MonitorOptions,
-<<<<<<< HEAD
     to_json_value,
 )
 from ..client import send_to_api
-=======
-)
-from ..client import send_to_api
-
-
-def sanitize_data(
-    data: Any, patterns: Optional[List[re.Pattern]] = None
-) -> Any:
-    """
-    Sanitize data by replacing sensitive information with a placeholder.
-
-    Args:
-        data: The data to sanitize
-        patterns: List of regex patterns to replace
-        logger: Optional logger instance
-
-    Returns:
-        The sanitized data
-    """
-    if not patterns:
-        return data
-
-    try:
-        serialized = json.dumps(data, default=str)
-        for pattern in patterns:
-            serialized = pattern.sub("[REDACTED]", serialized)
-
-        parsed = json.loads(serialized)
-
-        safe_log("info", "Data successfully sanitized")
-        return parsed
-    except Exception as e:
-        safe_log("debug", f"Data failed to sanitize: {str(e)}")
-        raise SanitizationError(f"Failed to sanitize data: {str(e)}") from e
-
->>>>>>> 5568a23a
 
 def process_capture_result(config: SDKConfig, capture_result: dict, options):
     """
@@ -70,19 +33,6 @@
     response = capture_result.get("output", "")
 
     safe_log("info", f"Prompt: {prompt}")
-<<<<<<< HEAD
-=======
-
-    if getattr(options, "sanitize", False):
-        sanitize_patterns = getattr(config, "sanitize_patterns", None)
-        try:
-            prompt = sanitize_data(prompt, sanitize_patterns)
-            response = sanitize_data(response, sanitize_patterns)
-        except SanitizationError:
-            safe_log("info", "Sanitization failed, continuing anyway...")
-    safe_log("info", f"Sanitized prompt: {prompt}")
-
->>>>>>> 5568a23a
     return prompt, response
 
 
@@ -125,13 +75,7 @@
             email = options.email
 
     return chatId, email
-<<<<<<< HEAD
-
-
-=======
-
-
->>>>>>> 5568a23a
+  
 async def should_allow_call(
     config: SDKConfig, options: MonitorOptions, args: tuple, kwargs: dict
 ) -> ControlResponse:
