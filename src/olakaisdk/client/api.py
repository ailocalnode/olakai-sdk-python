--- conflicted
+++ resolved
@@ -99,11 +99,8 @@
 
 
 async def send_to_api(
-<<<<<<< HEAD
+
     payload: Union[MonitorPayload, ControlPayload], 
-=======
-    payload: MonitorPayload, 
->>>>>>> 76886036
     options: dict = {}, 
 ):
     """Send payload to API with optional logging."""
@@ -114,7 +111,7 @@
         safe_log('debug', "API key is not set.")
         return
     
-<<<<<<< HEAD
+
     if isinstance(payload, MonitorPayload):
         if config.isBatchingEnabled:
             batch_item = BatchRequest(
@@ -130,20 +127,7 @@
                 await process_batch_queue()
             else:
                 await schedule_batch_processing()
-=======
-    if isBatchingEnabled:
-        batch_item = BatchRequest(
-            id=f"{int(time.time() * 1000)}",
-            payload=payload,
-            timestamp=int(time.time() * 1000),
-            retries=0,
-            priority=options.get("priority", "normal"),
-        )
-        add_to_batch_queue(batch_item)
-        if (len(get_batch_queue()) >= config.batchSize or 
-            options.get("priority") == "high"):
-            await process_batch_queue()
->>>>>>> 76886036
+
         else:
             response = await make_api_call([payload], "monitoring")
             # Log any batch-style response information if present
@@ -155,9 +139,6 @@
     else:
         await send_with_retry(payload, "control")
 
-
-<<<<<<< HEAD
-=======
     if ("askedOverrides" in data_dict and 
         data_dict["askedOverrides"] is None):
         del data_dict["askedOverrides"]
@@ -178,7 +159,7 @@
         raise err
     
 
->>>>>>> 76886036
+
 from .batch import (
     process_batch_queue,
     schedule_batch_processing
