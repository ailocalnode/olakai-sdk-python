"""
Common utility functions used across the SDK.
"""

<<<<<<< HEAD
import re
=======
import json
>>>>>>> 5568a23a
import asyncio
import uuid
import traceback
from typing import Any, Dict, Callable, Union, List, Optional
from .logger import safe_log
from .types import JSONType, SanitizePattern

import concurrent.futures
import threading

# Thread-safe executor with proper lifecycle management
_executor = None
_executor_lock = threading.Lock()


def get_executor():
    """Get or create the global executor in a thread-safe way."""
    global _executor
    if _executor is None:
        with _executor_lock:
            if _executor is None:
                _executor = concurrent.futures.ThreadPoolExecutor(
                    max_workers=4, thread_name_prefix="olakai-sdk"
                )
    return _executor


<<<<<<< HEAD
def to_json_value(val: Any, sanitize: bool = False, patterns: Optional[List[SanitizePattern]] = None) -> JSONType:
    """
    Convert any value to a JSONType with optional sanitization.
    
    Args:
        val: The value to convert
        sanitize: Whether to sanitize the data using configured patterns
        
    Returns:
        A JSONType value (None, bool, int, float, str, Dict[str, JSONType], List[JSONType])
    """
    try:
        # Handle null and undefined
        if val is None:
            return None
            
        # Handle primitives that are already JSONType
        if isinstance(val, (str, int, float, bool)):
            if sanitize:
                return sanitize_data(str(val), None, patterns)
            return val
            
        # Handle arrays/lists/tuples
        if isinstance(val, (list, tuple)):
            return [to_json_value(item, sanitize, patterns) for item in val]
            
        # Handle dictionaries and objects
        if isinstance(val, dict):
            result = {}
            for key, value in val.items():
                if sanitize:
                    result[str(key)] = sanitize_data(str(value), str(key), patterns)
                else:
                    result[str(key)] = to_json_value(value, sanitize, patterns)
            return result
            
        # Handle objects with __dict__ attribute
        if hasattr(val, '__dict__'):
            obj_dict = val.__dict__
            result = {}
            for key, value in obj_dict.items():
                if sanitize:
                    result[str(key)] = sanitize_data(str(value), str(key), patterns)
                else:
                    result[str(key)] = to_json_value(value, sanitize, patterns)
            return result
            
        # Fallback for other types - convert to string
        return str(val)
        
    except Exception as error:
        safe_log("error", f"Error converting value to JSONType: {error}")
        return str(val)


def sanitize_data(
    data: str, data_key: str, patterns: Optional[List[SanitizePattern]] = None
) -> str:
    """
    Sanitize data by replacing sensitive information with a placeholder.
=======
async def to_string_api(data: Any) -> str:
    """Convert data to API string format with enhanced handling."""
    if (
        data is None
        or data == ""
        or data == "None"
        or data == "null"
        or data == "Null"
    ):
        return "Empty data"
>>>>>>> 5568a23a

    Args:
        data: The data to sanitize
        patterns: List of regex patterns to replace
        logger: Optional logger instance

    Returns:
        The sanitized data
    """
    if not patterns:
        return data

<<<<<<< HEAD
=======
    if isinstance(data, (tuple, list)):
        returned = ""
        for item in data:
            try:
                item = await to_string_api(item)
                returned += item
            except Exception:
                item = str(item)
                returned += item
        return returned

>>>>>>> 5568a23a
    try:
        serialized = data
        for pattern in patterns:
            if pattern.pattern: 
                return re.sub(pattern.pattern, pattern.replacement or "[REDACTED]", serialized)
            elif pattern.key:
                if data_key and pattern.key in data_key:
                    return re.sub(pattern.pattern, pattern.replacement or "[REDACTED]", data)
                else:
                    return data

        safe_log("info", "Data successfully sanitized")
        return serialized
    except Exception as e:
        safe_log("debug", f"Data failed to sanitize: {str(e)}")
        return "[SANITIZED]"



async def create_error_info(error: Exception) -> Dict[str, Any]:
    """
    Create error information dictionary from an exception.

    Args:
        error: The exception to process
        logger: Optional logger instance

    Returns:
        Dictionary containing error message and stack trace
    """
    safe_log("debug", f"Creating error info: {error}")

    return {
        "error_message": str(error),
        "stack_trace": traceback.format_exc()
        if isinstance(error, Exception)
        else None,
    }


async def sleep(ms: int):
    """Sleep for specified milliseconds with logging."""
    safe_log("debug", f"Sleeping for {ms}ms")
    await asyncio.sleep(ms / 1000)


def generate_random_id():
    """Generate a random ID."""
    return str(uuid.uuid4())


def fire_and_forget(func: Callable, *args, **kwargs):
    """Send monitoring without blocking with improved error handling."""

    def send_in_background():
        try:
            if asyncio.iscoroutinefunction(func):
                # For async functions, run in new event loop
                asyncio.run(func(*args, **kwargs))
            else:
                # For sync functions, call directly
                func(*args, **kwargs)
        except Exception as e:
            safe_log("debug", f"Background monitoring failed: {e}")

    executor = get_executor()
    future = executor.submit(send_in_background)

    # Add error callback for better monitoring
    def handle_future_exception(fut):
        try:
            fut.result()
        except Exception as e:
            safe_log("debug", f"Background task failed: {e}")

    future.add_done_callback(handle_future_exception)
    return future<|MERGE_RESOLUTION|>--- conflicted
+++ resolved
@@ -2,11 +2,7 @@
 Common utility functions used across the SDK.
 """
 
-<<<<<<< HEAD
 import re
-=======
-import json
->>>>>>> 5568a23a
 import asyncio
 import uuid
 import traceback
@@ -34,7 +30,6 @@
     return _executor
 
 
-<<<<<<< HEAD
 def to_json_value(val: Any, sanitize: bool = False, patterns: Optional[List[SanitizePattern]] = None) -> JSONType:
     """
     Convert any value to a JSONType with optional sanitization.
@@ -95,18 +90,6 @@
 ) -> str:
     """
     Sanitize data by replacing sensitive information with a placeholder.
-=======
-async def to_string_api(data: Any) -> str:
-    """Convert data to API string format with enhanced handling."""
-    if (
-        data is None
-        or data == ""
-        or data == "None"
-        or data == "null"
-        or data == "Null"
-    ):
-        return "Empty data"
->>>>>>> 5568a23a
 
     Args:
         data: The data to sanitize
@@ -118,21 +101,6 @@
     """
     if not patterns:
         return data
-
-<<<<<<< HEAD
-=======
-    if isinstance(data, (tuple, list)):
-        returned = ""
-        for item in data:
-            try:
-                item = await to_string_api(item)
-                returned += item
-            except Exception:
-                item = str(item)
-                returned += item
-        return returned
-
->>>>>>> 5568a23a
     try:
         serialized = data
         for pattern in patterns:
