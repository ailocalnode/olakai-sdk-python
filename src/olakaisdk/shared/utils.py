"""
Common utility functions used across the SDK.
"""

<<<<<<< HEAD
import re
=======
import json
>>>>>>> 5568a23a
import asyncio
import uuid
import traceback
from typing import Any, Dict, Callable, Union, List, Optional
from .logger import safe_log
from .types import JSONType, SanitizePattern

import concurrent.futures
import threading

# Thread-safe executor with proper lifecycle management
_executor = None
_executor_lock = threading.Lock()


def get_executor():
    """Get or create the global executor in a thread-safe way."""
    global _executor
    if _executor is None:
        with _executor_lock:
            if _executor is None:
                _executor = concurrent.futures.ThreadPoolExecutor(
                    max_workers=4, thread_name_prefix="olakai-sdk"
                )
    return _executor


<<<<<<< HEAD
def to_json_value(val: Any, sanitize: bool = False, patterns: Optional[List[SanitizePattern]] = None) -> JSONType:
    """
    Convert any value to a JSONType with optional sanitization.
    
    Args:
        val: The value to convert
        sanitize: Whether to sanitize the data using configured patterns
        
    Returns:
        A JSONType value (None, bool, int, float, str, Dict[str, JSONType], List[JSONType])
    """
    try:
        # Handle null and undefined
        if val is None:
            return None
            
        # Handle primitives that are already JSONType
        if isinstance(val, (str, int, float, bool)):
            if sanitize:
                return sanitize_data(str(val), None, patterns)
            return val
            
        # Handle arrays/lists/tuples
        if isinstance(val, (list, tuple)):
            return [to_json_value(item, sanitize, patterns) for item in val]
            
        # Handle dictionaries and objects
        if isinstance(val, dict):
            result = {}
            for key, value in val.items():
                if sanitize:
                    result[str(key)] = sanitize_data(str(value), str(key), patterns)
                else:
                    result[str(key)] = to_json_value(value, sanitize, patterns)
            return result
            
        # Handle objects with __dict__ attribute
        if hasattr(val, '__dict__'):
            obj_dict = val.__dict__
            result = {}
            for key, value in obj_dict.items():
                if sanitize:
                    result[str(key)] = sanitize_data(str(value), str(key), patterns)
                else:
                    result[str(key)] = to_json_value(value, sanitize, patterns)
            return result
            
        # Fallback for other types - convert to string
        return str(val)
        
    except Exception as error:
        safe_log("error", f"Error converting value to JSONType: {error}")
        return str(val)


def sanitize_data(
    data: str, data_key: str, patterns: Optional[List[SanitizePattern]] = None
) -> str:
    """
    Sanitize data by replacing sensitive information with a placeholder.
=======
async def to_string_api(data: Any) -> str:
    """Convert data to API string format with enhanced handling."""
    if (
        data is None
        or data == ""
        or data == "None"
        or data == "null"
        or data == "Null"
    ):
        return "Empty data"
>>>>>>> 5568a23a

    Args:
        data: The data to sanitize
        patterns: List of regex patterns to replace
        logger: Optional logger instance

    Returns:
        The sanitized data
    """
    if not patterns:
        return data

<<<<<<< HEAD
=======
    if isinstance(data, (tuple, list)):
        returned = ""
        for item in data:
            try:
                item = await to_string_api(item)
                returned += item
            except Exception:
                item = str(item)
                returned += item
        return returned

>>>>>>> 5568a23a
    try:
        serialized = data
        for pattern in patterns:
            if pattern.pattern: 
                return re.sub(pattern.pattern, pattern.replacement or "[REDACTED]", serialized)
            elif pattern.key:
                if data_key and pattern.key in data_key:
                    return re.sub(pattern.pattern, pattern.replacement or "[REDACTED]", data)
                else:
                    return data

        safe_log("info", "Data successfully sanitized")
        return serialized
    except Exception as e:
        safe_log("debug", f"Data failed to sanitize: {str(e)}")
        return "[SANITIZED]"



async def create_error_info(error: Exception) -> Dict[str, Any]:
    """
    Create error information dictionary from an exception.

    Args:
        error: The exception to process
        logger: Optional logger instance

    Returns:
        Dictionary containing error message and stack trace
    """
    safe_log("debug", f"Creating error info: {error}")

    return {
        "error_message": str(error),
        "stack_trace": traceback.format_exc()
        if isinstance(error, Exception)
        else None,
    }


async def sleep(ms: int):
    """Sleep for specified milliseconds with logging."""
    safe_log("debug", f"Sleeping for {ms}ms")
    await asyncio.sleep(ms / 1000)


def generate_random_id():
    """Generate a random ID."""
    return str(uuid.uuid4())


def fire_and_forget(func: Callable, *args, **kwargs):
    """Send monitoring without blocking with improved error handling."""

    def send_in_background():
        try:
            if asyncio.iscoroutinefunction(func):
                # For async functions, run in new event loop
                asyncio.run(func(*args, **kwargs))
            else:
                # For sync functions, call directly
                func(*args, **kwargs)
        except Exception as e:
            safe_log("debug", f"Background monitoring failed: {e}")

    executor = get_executor()
    future = executor.submit(send_in_background)

    # Add error callback for better monitoring
    def handle_future_exception(fut):
        try:
            fut.result()
        except Exception as e:
            safe_log("debug", f"Background task failed: {e}")

    future.add_done_callback(handle_future_exception)
    return future<|MERGE_RESOLUTION|>--- conflicted
+++ resolved
@@ -2,11 +2,7 @@
 Common utility functions used across the SDK.
 """
 
-<<<<<<< HEAD
 import re
-=======
-import json
->>>>>>> 5568a23a
 import asyncio
 import uuid
 import traceback
@@ -22,6 +18,7 @@
 _executor_lock = threading.Lock()
 
 
+
 def get_executor():
     """Get or create the global executor in a thread-safe way."""
     global _executor
@@ -30,11 +27,11 @@
             if _executor is None:
                 _executor = concurrent.futures.ThreadPoolExecutor(
                     max_workers=4, thread_name_prefix="olakai-sdk"
+                    max_workers=4, thread_name_prefix="olakai-sdk"
                 )
     return _executor
 
 
-<<<<<<< HEAD
 def to_json_value(val: Any, sanitize: bool = False, patterns: Optional[List[SanitizePattern]] = None) -> JSONType:
     """
     Convert any value to a JSONType with optional sanitization.
@@ -95,18 +92,6 @@
 ) -> str:
     """
     Sanitize data by replacing sensitive information with a placeholder.
-=======
-async def to_string_api(data: Any) -> str:
-    """Convert data to API string format with enhanced handling."""
-    if (
-        data is None
-        or data == ""
-        or data == "None"
-        or data == "null"
-        or data == "Null"
-    ):
-        return "Empty data"
->>>>>>> 5568a23a
 
     Args:
         data: The data to sanitize
@@ -119,20 +104,6 @@
     if not patterns:
         return data
 
-<<<<<<< HEAD
-=======
-    if isinstance(data, (tuple, list)):
-        returned = ""
-        for item in data:
-            try:
-                item = await to_string_api(item)
-                returned += item
-            except Exception:
-                item = str(item)
-                returned += item
-        return returned
-
->>>>>>> 5568a23a
     try:
         serialized = data
         for pattern in patterns:
@@ -156,17 +127,25 @@
     """
     Create error information dictionary from an exception.
 
+
     Args:
         error: The exception to process
         logger: Optional logger instance
+
 
     Returns:
         Dictionary containing error message and stack trace
     """
     safe_log("debug", f"Creating error info: {error}")
 
+    safe_log("debug", f"Creating error info: {error}")
+
     return {
         "error_message": str(error),
+        "stack_trace": traceback.format_exc()
+        if isinstance(error, Exception)
+        else None,
+    }
         "stack_trace": traceback.format_exc()
         if isinstance(error, Exception)
         else None,
@@ -176,7 +155,9 @@
 async def sleep(ms: int):
     """Sleep for specified milliseconds with logging."""
     safe_log("debug", f"Sleeping for {ms}ms")
+    safe_log("debug", f"Sleeping for {ms}ms")
     await asyncio.sleep(ms / 1000)
+
 
 
 def generate_random_id():
@@ -186,6 +167,7 @@
 
 def fire_and_forget(func: Callable, *args, **kwargs):
     """Send monitoring without blocking with improved error handling."""
+
 
     def send_in_background():
         try:
@@ -198,8 +180,11 @@
         except Exception as e:
             safe_log("debug", f"Background monitoring failed: {e}")
 
+            safe_log("debug", f"Background monitoring failed: {e}")
+
     executor = get_executor()
     future = executor.submit(send_in_background)
+
 
     # Add error callback for better monitoring
     def handle_future_exception(fut):
@@ -208,5 +193,7 @@
         except Exception as e:
             safe_log("debug", f"Background task failed: {e}")
 
+            safe_log("debug", f"Background task failed: {e}")
+
     future.add_done_callback(handle_future_exception)
-    return future+    return future
